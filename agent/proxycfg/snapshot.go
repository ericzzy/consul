package proxycfg

import (
	"context"
<<<<<<< HEAD
	"fmt"

=======
>>>>>>> 0d347f2a
	"github.com/hashicorp/consul/agent/structs"
	"github.com/mitchellh/copystructure"
)

// TODO(ingress): Can we think of a better for this bag of data?
// A shared data structure that contains information about discovered upstreams
type ConfigSnapshotUpstreams struct {
	Leaf *structs.IssuedCert
	// DiscoveryChain is a map of upstream.Identifier() ->
	// CompiledDiscoveryChain's, and is used to determine what services could be
	// targeted by this upstream. We then instantiate watches for those targets.
	DiscoveryChain map[string]*structs.CompiledDiscoveryChain

	// WatchedUpstreams is a map of upstream.Identifier() -> (map of TargetID ->
	// CancelFunc's) in order to cancel any watches when the configuration is
	// changed.
	WatchedUpstreams map[string]map[string]context.CancelFunc

	// WatchedUpstreamEndpoints is a map of upstream.Identifier() -> (map of
	// TargetID -> CheckServiceNodes) and is used to determine the backing
	// endpoints of an upstream.
	WatchedUpstreamEndpoints map[string]map[string]structs.CheckServiceNodes

	// WatchedGateways is a map of upstream.Identifier() -> (map of
	// TargetID -> CancelFunc) in order to cancel watches for mesh gateways
	WatchedGateways map[string]map[string]context.CancelFunc

	// WatchedGatewayEndpoints is a map of upstream.Identifier() -> (map of
	// TargetID -> CheckServiceNodes) and is used to determine the backing
	// endpoints of a mesh gateway.
	WatchedGatewayEndpoints map[string]map[string]structs.CheckServiceNodes
}

type configSnapshotConnectProxy struct {
	ConfigSnapshotUpstreams

	WatchedServiceChecks   map[structs.ServiceID][]structs.CheckType // TODO: missing garbage collection
	PreparedQueryEndpoints map[string]structs.CheckServiceNodes      // DEPRECATED:see:WatchedUpstreamEndpoints
}

func (c *configSnapshotConnectProxy) IsEmpty() bool {
	if c == nil {
		return true
	}
	return c.Leaf == nil &&
		len(c.DiscoveryChain) == 0 &&
		len(c.WatchedUpstreams) == 0 &&
		len(c.WatchedUpstreamEndpoints) == 0 &&
		len(c.WatchedGateways) == 0 &&
		len(c.WatchedGatewayEndpoints) == 0 &&
		len(c.WatchedServiceChecks) == 0 &&
		len(c.PreparedQueryEndpoints) == 0
}

type configSnapshotTerminatingGateway struct {
	// WatchedServices is a map of service id to a cancel function. This cancel
	// function is tied to the watch of linked service instances for the given
	// id. If the linked services watch would indicate the removal of
	// a service altogether we then cancel watching that service for its endpoints.
	WatchedServices map[structs.ServiceID]context.CancelFunc

	// WatchedIntentions is a map of service id to a cancel function.
	// This cancel function is tied to the watch of intentions for linked services.
	// As with WatchedServices, intention watches will be cancelled when services
	// are no longer linked to the gateway.
	WatchedIntentions map[structs.ServiceID]context.CancelFunc

	// WatchedLeaves is a map of ServiceID to a cancel function.
	// This cancel function is tied to the watch of leaf certs for linked services.
	// As with WatchedServices, leaf watches will be cancelled when services
	// are no longer linked to the gateway.
	WatchedLeaves map[structs.ServiceID]context.CancelFunc

	// ServiceLeaves is a map of ServiceID to a leaf cert.
	// Terminating gateways will present different certificates depending
	// on the service that the caller is trying to reach.
	ServiceLeaves map[structs.ServiceID]*structs.IssuedCert

	// WatchedResolvers is a map of ServiceID to a cancel function.
	// This cancel function is tied to the watch of resolvers for linked services.
	// As with WatchedServices, resolver watches will be cancelled when services
	// are no longer linked to the gateway.
	WatchedResolvers map[structs.ServiceID]context.CancelFunc

	// ServiceResolvers is a map of service id to an associated
	// service-resolver config entry for that service.
	ServiceResolvers map[structs.ServiceID]*structs.ServiceResolverConfigEntry

	// ServiceGroups is a map of service id to the service instances of that
	// service in the local datacenter.
	ServiceGroups map[structs.ServiceID]structs.CheckServiceNodes

	// GatewayServices is a map of service id to the config entry association
	// between the gateway and a service. TLS configuration stored here is
	// used for TLS origination from the gateway to the linked service.
	GatewayServices map[structs.ServiceID]structs.GatewayService
}

func (c *configSnapshotTerminatingGateway) IsEmpty() bool {
	if c == nil {
		return true
	}
	return len(c.ServiceLeaves) == 0 &&
		len(c.WatchedLeaves) == 0 &&
		len(c.WatchedIntentions) == 0 &&
		len(c.ServiceGroups) == 0 &&
		len(c.WatchedServices) == 0 &&
		len(c.ServiceResolvers) == 0 &&
		len(c.GatewayServices) == 0
}

type configSnapshotMeshGateway struct {
	// WatchedServices is a map of service id to a cancel function. This cancel
	// function is tied to the watch of connect enabled services for the given
	// id. If the main datacenter services watch would indicate the removal of
	// a service altogether we then cancel watching that service for its
	// connect endpoints.
	WatchedServices map[structs.ServiceID]context.CancelFunc

	// WatchedServicesSet indicates that the watch on the datacenters services
	// has completed. Even when there are no connect services, this being set
	// (and the Connect roots being available) will be enough for the config
	// snapshot to be considered valid. In the case of Envoy, this allows it to
	// start its listeners even when no services would be proxied and allow its
	// health check to pass.
	WatchedServicesSet bool

	// WatchedDatacenters is a map of datacenter name to a cancel function.
	// This cancel function is tied to the watch of mesh-gateway services in
	// that datacenter.
	WatchedDatacenters map[string]context.CancelFunc

	// ServiceGroups is a map of service id to the service instances of that
	// service in the local datacenter.
	ServiceGroups map[structs.ServiceID]structs.CheckServiceNodes

	// ServiceResolvers is a map of service id to an associated
	// service-resolver config entry for that service.
	ServiceResolvers map[structs.ServiceID]*structs.ServiceResolverConfigEntry

	// GatewayGroups is a map of datacenter names to services of kind
	// mesh-gateway in that datacenter.
	GatewayGroups map[string]structs.CheckServiceNodes

	// FedStateGateways is a map of datacenter names to mesh gateways in that
	// datacenter.
	FedStateGateways map[string]structs.CheckServiceNodes

	// ConsulServers is the list of consul servers in this datacenter.
	ConsulServers structs.CheckServiceNodes
}

func (c *configSnapshotMeshGateway) Datacenters() []string {
	sz1, sz2 := len(c.GatewayGroups), len(c.FedStateGateways)

	sz := sz1
	if sz2 > sz1 {
		sz = sz2
	}

	dcs := make([]string, 0, sz)
	for dc, _ := range c.GatewayGroups {
		dcs = append(dcs, dc)
	}
	for dc, _ := range c.FedStateGateways {
		if _, ok := c.GatewayGroups[dc]; !ok {
			dcs = append(dcs, dc)
		}
	}
	return dcs
}

func (c *configSnapshotMeshGateway) IsEmpty() bool {
	if c == nil {
		return true
	}
	return len(c.WatchedServices) == 0 &&
		!c.WatchedServicesSet &&
		len(c.WatchedDatacenters) == 0 &&
		len(c.ServiceGroups) == 0 &&
		len(c.ServiceResolvers) == 0 &&
		len(c.GatewayGroups) == 0 &&
		len(c.FedStateGateways) == 0 &&
		len(c.ConsulServers) == 0
}

type configSnapshotIngressGateway struct {
	ConfigSnapshotUpstreams
	// Upstreams is a list of upstreams this ingress gateway should serve traffic
	// to. This is constructed from the ingress-gateway config entry, and uses
	// the GatewayServices RPC to retrieve them.
	Upstreams map[IngressListenerKey]structs.Upstreams

	// WatchedDiscoveryChains is a map of upstream.Identifier() -> CancelFunc's
	// in order to cancel any watches when the ingress gateway configuration is
	// changed. Ingress gateways need this because discovery chain watches are
	// added and removed through the lifecycle of single proxycfg.state instance.
	WatchedDiscoveryChains map[string]context.CancelFunc
}

func (c *configSnapshotIngressGateway) IsEmpty() bool {
	if c == nil {
		return true
	}
	return len(c.Upstreams) == 0 &&
		len(c.DiscoveryChain) == 0 &&
		len(c.WatchedDiscoveryChains) == 0 &&
		len(c.WatchedUpstreams) == 0 &&
		len(c.WatchedUpstreamEndpoints) == 0
}

type IngressListenerKey struct {
	Protocol string
	Port     int
}

func (k *IngressListenerKey) RouteName() string {
	return fmt.Sprintf("%s_%d", k.Protocol, k.Port)
}

// ConfigSnapshot captures all the resulting config needed for a proxy instance.
// It is meant to be point-in-time coherent and is used to deliver the current
// config state to observers who need it to be pushed in (e.g. XDS server).
type ConfigSnapshot struct {
	Kind            structs.ServiceKind
	Service         string
	ProxyID         structs.ServiceID
	Address         string
	Port            int
	ServiceMeta     map[string]string
	TaggedAddresses map[string]structs.ServiceAddress
	Proxy           structs.ConnectProxyConfig
	Datacenter      string

	ServerSNIFn ServerSNIFunc
	Roots       *structs.IndexedCARoots

	// connect-proxy specific
	ConnectProxy configSnapshotConnectProxy

	// terminating-gateway specific
	TerminatingGateway configSnapshotTerminatingGateway

	// mesh-gateway specific
	MeshGateway configSnapshotMeshGateway

	// ingress-gateway specific
	IngressGateway configSnapshotIngressGateway

	// Skip intentions for now as we don't push those down yet, just pre-warm them.
}

// Valid returns whether or not the snapshot has all required fields filled yet.
func (s *ConfigSnapshot) Valid() bool {
	switch s.Kind {
	case structs.ServiceKindConnectProxy:
		return s.Roots != nil && s.ConnectProxy.Leaf != nil
	case structs.ServiceKindTerminatingGateway:
		return s.Roots != nil
	case structs.ServiceKindMeshGateway:
		if s.ServiceMeta[structs.MetaWANFederationKey] == "1" {
			if len(s.MeshGateway.ConsulServers) == 0 {
				return false
			}
		}
		return s.Roots != nil && (s.MeshGateway.WatchedServicesSet || len(s.MeshGateway.ServiceGroups) > 0)
	case structs.ServiceKindIngressGateway:
		return s.Roots != nil &&
			s.IngressGateway.Leaf != nil
	default:
		return false
	}
}

// Clone makes a deep copy of the snapshot we can send to other goroutines
// without worrying that they will racily read or mutate shared maps etc.
func (s *ConfigSnapshot) Clone() (*ConfigSnapshot, error) {
	snapCopy, err := copystructure.Copy(s)
	if err != nil {
		return nil, err
	}

	snap := snapCopy.(*ConfigSnapshot)

	// nil these out as anything receiving one of these clones does not need them and should never "cancel" our watches
	switch s.Kind {
	case structs.ServiceKindConnectProxy:
		snap.ConnectProxy.WatchedUpstreams = nil
		snap.ConnectProxy.WatchedGateways = nil
	case structs.ServiceKindTerminatingGateway:
		snap.TerminatingGateway.WatchedServices = nil
		snap.TerminatingGateway.WatchedIntentions = nil
		snap.TerminatingGateway.WatchedLeaves = nil
	case structs.ServiceKindMeshGateway:
		snap.MeshGateway.WatchedDatacenters = nil
		snap.MeshGateway.WatchedServices = nil
	case structs.ServiceKindIngressGateway:
		snap.IngressGateway.WatchedUpstreams = nil
		snap.IngressGateway.WatchedDiscoveryChains = nil
	}

	return snap, nil
}

func (s *ConfigSnapshot) Leaf() *structs.IssuedCert {
	switch s.Kind {
	case structs.ServiceKindConnectProxy:
		return s.ConnectProxy.Leaf
	case structs.ServiceKindIngressGateway:
		return s.IngressGateway.Leaf
	default:
		return nil
	}
}<|MERGE_RESOLUTION|>--- conflicted
+++ resolved
@@ -2,11 +2,8 @@
 
 import (
 	"context"
-<<<<<<< HEAD
 	"fmt"
 
-=======
->>>>>>> 0d347f2a
 	"github.com/hashicorp/consul/agent/structs"
 	"github.com/mitchellh/copystructure"
 )
